import re
from collections import defaultdict
from functools import partial
from typing import Any, Callable, Dict, Optional, Tuple, Type, Union

from flask import current_app
from pydantic import BaseModel
from pydantic.json_schema import GenerateJsonSchema

from .api_wrapper import EndpointConfig
from .utils import get_annotated_models, model_has_uploaded_file_type

HTTP_METHODS = set(["get", "post", "patch", "delete", "put"])

model_has_fieldsets_defined: Optional[Callable] = None
DEFAULT_SCHEMA_GENERATOR: type[GenerateJsonSchema] = GenerateJsonSchema

try:
    from pydantic_enhanced_serializer.schema import (
        FieldsetGenerateJsonSchema,
        model_has_fieldsets_defined,
    )
    DEFAULT_SCHEMA_GENERATOR = FieldsetGenerateJsonSchema
except ImportError:
<<<<<<< HEAD
    pass
=======
    FieldsetGenerateJsonSchema = None
    model_has_fieldsets_defined = None
>>>>>>> 5df0facd


def get_pydantic_api_path_operations(
    schema_generator: type[GenerateJsonSchema] = DEFAULT_SCHEMA_GENERATOR,
) -> Tuple[Dict[str, Any], Dict[str, Any]]:
    paths: Dict[str, dict] = defaultdict(dict)
    components: Dict[str, dict] = {}

    for rule in current_app.url_map.iter_rules():
        view_func = current_app.view_functions[rule.endpoint]
        view_func_config: Optional[EndpointConfig] = getattr(
            view_func, "__pydantic_api__", None
        )

        if not view_func_config:
            continue

        if not rule.methods:
            continue

        path = re.sub(r"<([\w_]+)>", "{\\1}", rule.rule)

        parameters = []
        request_body: Optional[Dict[str, Any]] = None
        responses: Dict[str, dict] = {}

        success_status_code = str(view_func_config.success_status_code)
        success_status_code_by_response_model = (
            view_func_config.success_status_code_by_response_model
        )

        request_model_param_name, request_models, response_models = (
            get_annotated_models(view_func)
        )

        need_fields_parameter = bool(
            model_has_fieldsets_defined
            and response_models
            and model_has_fieldsets_defined(response_models[0])
        )

        if request_models:
            for request_model in request_models:
                title = (
                    request_model.model_config.get("title") or request_model.__name__
                )
                content_type = (
                    "multipart/form-data"
                    if model_has_uploaded_file_type(request_model)
                    else "application/json"
                )

                if need_fields_parameter:
                    current_schema_extra: Union[Callable, dict, None] = (
                        request_model.model_config.get("json_schema_extra", None)
                    )

                    request_model.model_config["json_schema_extra"] = partial(
                        request_body_add_fields_extra_schema, current_schema_extra
                    )

                schema = request_model.model_json_schema(
                    mode="validation",
                    ref_template="#/components/schemas/{model}",
                    schema_generator=schema_generator,
                )
                components.update(schema.pop("$defs", {}))
                components[title] = schema

                if request_body:
                    request_body["description"] = " or ".join(
                        [request_body["description"], title]
                    )
                    request_body["content"][content_type] = {
                        "schema": {"$ref": f"#/components/schemas/{title}"}
                    }

                elif view_func_config.get_request_model_from_query_string:
                    request_body = {"schema": {"$ref": f"#/components/schemas/{title}"}}
                else:
                    request_body = {
                        "description": f"A {title}",
                        "content": {
                            content_type: {
                                "schema": {"$ref": f"#/components/schemas/{title}"}
                            }
                        },
                        "required": True,
                    }

        if response_models:
            for response_model in response_models:
                title = (
                    response_model.model_config.get("title") or response_model.__name__
                )

                schema = response_model.model_json_schema(
                    mode="serialization",
                    ref_template="#/components/schemas/{model}",
                    schema_generator=schema_generator,
                )
                components.update(schema.pop("$defs", {}))
                components[title] = schema

                status_code = str(success_status_code)
                if success_status_code_by_response_model:
                    status_code = str(
                        success_status_code_by_response_model.get(
                            response_model, success_status_code
                        )
                    )

                if status_code in responses:
                    # status already there, need to append
                    if (
                        "oneOf"
                        not in responses[status_code]["content"]["application/json"][
                            "schema"
                        ]
                    ):
                        responses[status_code]["content"]["application/json"][
                            "schema"
                        ] = {
                            "oneOf": [
                                responses[status_code]["content"]["application/json"][
                                    "schema"
                                ]
                            ]
                        }

                    responses[status_code]["content"]["application/json"]["schema"][
                        "oneOf"
                    ].append({"$ref": f"#/components/schemas/{title}"})
                    responses[status_code]["description"] = " or ".join(
                        [responses[status_code]["description"], title]
                    )
                else:
                    responses[status_code] = {
                        "description": f"A {title}",
                        "content": {
                            "application/json": {
                                "schema": {"$ref": f"#/components/schemas/{title}"}
                            }
                        },
                    }

        else:
            responses[success_status_code] = {
                "description": "Empty Response",
            }

        # path parameters
        for name in view_func.__annotations__.keys():
            if (
                name in rule.arguments
                and name != request_model_param_name
                and name != "return"
            ):
                parameters.append(
                    {
                        "name": name,
                        "in": "path",
                        "required": True,
                        "schema": {
                            "type": "string",
                        },
                    }
                )

        if success_status_code not in responses:
            responses[success_status_code] = {"description": None}

        for method in rule.methods:
            method = method.lower()
            if method not in HTTP_METHODS:
                continue

            if method.lower() == "get" and need_fields_parameter and not request_body:
                parameters.append(
                    {
                        "name": "fields",
                        "description": (
                            "Comma separated list of fields, fieldset and/or "
                            "expansions to return in the response"
                        ),
                        "in": "query",
                        "required": False,
                        "schema": {
                            "type": "string",
                        },
                    }
                )

            paths[path][method] = {
                "tags": view_func_config.tags or [],
                "parameters": parameters,
                "responses": responses,
            }
            if request_body:
                if view_func_config.get_request_model_from_query_string:
                    paths[path][method]["parameters"].append(
                        {
                            "in": "query",
                            "type": "form",
                            "explode": "true",
                            **request_body,
                        }
                    )
                else:
                    paths[path][method]["requestBody"] = request_body

            if view_func_config.name:
                paths[path][method]["summary"] = view_func_config.name

            if view_func_config.openapi_schema_extra:
                _deep_update(paths[path][method], view_func_config.openapi_schema_extra)

    return paths, components


def add_response_schema(
    openapi: Dict[str, Any],
    status_code: str,
    model: Type[BaseModel],
    schema_generator: type[GenerateJsonSchema] = DEFAULT_SCHEMA_GENERATOR,
) -> Dict[str, Any]:
    if not openapi.get("paths"):
        return openapi

    if "components" not in openapi:
        openapi["components"] = {}
    if "schemas" not in openapi["components"]:
        openapi["components"]["schemas"] = {}

    title = model.__name__
    json_schema = model.model_json_schema(
        mode="serialization",
        ref_template="#/components/schemas/{model}",
        schema_generator=schema_generator,
    )
    if "$defs" in json_schema:
        openapi["components"]["schemas"].update(json_schema.pop("$defs", {}))

    openapi["components"]["schemas"][title] = json_schema

    for path_item in openapi["paths"].values():
        for method in HTTP_METHODS:
            operation = path_item.get(method, None)
            if not operation:
                continue

            if status_code not in operation.get("responses", {}):
                if "responses" not in operation:
                    operation["responses"] = {}

                operation["responses"][status_code] = {
                    "description": f"A {title}",
                    "content": {
                        "application/json": {
                            "schema": {"$ref": f"#/components/schemas/{title}"}
                        }
                    },
                }

    return openapi


def get_openapi_schema(
    schema_generator: type[GenerateJsonSchema] = DEFAULT_SCHEMA_GENERATOR, **kwargs
) -> Dict[str, Any]:
    paths, components = get_pydantic_api_path_operations(
        schema_generator=schema_generator
    )

    if "paths" in kwargs:
        paths.update(kwargs.pop("paths"))

    components = {"schemas": components}

    if "components" in kwargs:
        components.update(kwargs.pop("components"))

    if "servers" not in kwargs:
        kwargs["servers"] = [{"url": "/"}]

    return {
        "openapi": "3.1.0",
        "info": {
            "title": "API Documentation",
            "version": "0.1",
        },
        "paths": paths,
        "components": components,
        **kwargs,
    }


def request_body_add_fields_extra_schema(
    original_schema_extra: Union[Callable, dict, None],
    schema: Dict[str, Any],
    model: Type[BaseModel],
) -> None:
    if "properties" not in schema:
        schema["properties"] = {}

    if "fields" not in schema["properties"]:
        schema["properties"]["fields"] = {
            "title": "fields",
            "description": "List of fields, fieldset and/or expansions to return in the response",
            "type": "array",
            "items": {
                "type": "string",
            },
        }

    if callable(original_schema_extra):
        _deep_update(schema, original_schema_extra(schema, model) or {})

    elif isinstance(original_schema_extra, dict):
        _deep_update(schema, original_schema_extra)


def _deep_update(into_dict: Dict[Any, Any], from_dict: Dict[Any, Any]) -> None:
    for key in from_dict.keys():
        if (
            key in into_dict
            and isinstance(from_dict[key], dict)
            and isinstance(into_dict[key], dict)
        ):
            _deep_update(into_dict[key], from_dict[key])
        elif (
            key in into_dict
            and isinstance(from_dict[key], list)
            and isinstance(into_dict[key], list)
        ):
            into_dict[key].extend(from_dict[key])
        else:
            into_dict[key] = from_dict[key]<|MERGE_RESOLUTION|>--- conflicted
+++ resolved
@@ -22,12 +22,8 @@
     )
     DEFAULT_SCHEMA_GENERATOR = FieldsetGenerateJsonSchema
 except ImportError:
-<<<<<<< HEAD
-    pass
-=======
     FieldsetGenerateJsonSchema = None
     model_has_fieldsets_defined = None
->>>>>>> 5df0facd
 
 
 def get_pydantic_api_path_operations(
